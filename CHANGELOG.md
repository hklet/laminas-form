--- conflicted
+++ resolved
@@ -2,7 +2,6 @@
 
 All notable changes to this project will be documented in this file, in reverse chronological order by release.
 
-<<<<<<< HEAD
 ## 2.11.0 - TBD
 
 ### Added
@@ -21,10 +20,7 @@
 
 - Nothing.
 
-## 2.10.2 - TBD
-=======
 ## 2.10.2 - 2017-05-18
->>>>>>> 0b889307
 
 ### Added
 
