--- conflicted
+++ resolved
@@ -2,11 +2,25 @@
 
 All notable changes to this project will be documented in this file, in reverse chronological order by release.
 
-<<<<<<< HEAD
 ## 2.11.0 - TBD
-=======
+
+### Added
+
+- Nothing.
+
+### Deprecated
+
+- Nothing.
+
+### Removed
+
+- Nothing.
+
+### Fixed
+
+- Nothing.
+
 ## 2.10.2 - TBD
->>>>>>> b0d470ce
 
 ### Added
 
@@ -54,7 +68,6 @@
   previously, forms did not check if the element was in the target input filter
   composed in a `CollectionInputFilter`, leading to duplicate elements with
   varying behavior; now the inputs are correctly merged.
-<<<<<<< HEAD
 
 ## 2.10.0 - 2017-02-23
 
@@ -77,8 +90,6 @@
 
 - [#139](https://github.com/zendframework/zend-form/pull/139) adds support for 
   ReCaptcha version 2 though zend-captcha 2.7.1.
-=======
->>>>>>> b0d470ce
 
 ## 2.10.0 - 2017-02-23
 
