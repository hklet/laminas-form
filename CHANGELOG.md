# Changelog

All notable changes to this project will be documented in this file, in reverse chronological order by release.

<<<<<<< HEAD
## 2.11.0 - TBD
=======
## 2.10.1 - TBD
>>>>>>> 38d282c3

### Added

- Nothing.

### Deprecated

- Nothing.

### Removed

- Nothing.

### Fixed

<<<<<<< HEAD
- Nothing.

## 2.10.1 - TBD
=======
- [#134](https://github.com/zendframework/zend-form/pull/134) fixes how the
  `FormElementManager` handles invokable classes when the `autoAddInvokableClass`
  flag is enabled. Previously, it used the built-in utilities from
  zend-servicemanager, but now correctly uses its own `setInvokableClass()`
  method, which forces usage of the `ElementFactory` for such classes, and thus
  ensures the name and options are passed to the element constructor.

## 2.10.0 - 2017-02-23
>>>>>>> 38d282c3

### Added

- [#115](https://github.com/zendframework/zend-form/pull/115) adds translatable
  HTML attributes to the abstract view helper.
- [#116](https://github.com/zendframework/zend-form/pull/116) adds the InputFilterFactory
  dependency to the constructor.

### Deprecated

- Nothing.

### Removed

- Nothing.

### Fixed

- [#139](https://github.com/zendframework/zend-form/pull/139) adds support for 
  ReCaptcha version 2 though zend-captcha 2.7.1.

## 2.10.0 - 2017-02-23

### Added

- [#115](https://github.com/zendframework/zend-form/pull/115) adds translatable
  HTML attributes to the abstract view helper.
- [#116](https://github.com/zendframework/zend-form/pull/116) adds the InputFilterFactory
  dependency to the constructor.

### Deprecated

- Nothing.

### Removed

- Nothing.

### Fixed

- [#139](https://github.com/zendframework/zend-form/pull/139) adds support for 
  ReCaptcha version 2 though zend-captcha 2.7.1.

## 2.9.2 - 2016-09-22

### Added

- Nothing.

### Deprecated

- Nothing.

### Removed

- Nothing.

### Fixed

- [#122](https://github.com/zendframework/zend-form/pull/122) fixes collection
  binding following successful validation. The fix introduced in #106, while it
  corrected the behavior around binding a collection that was not re-submitted,
  broke behavior around binding submitted collections. #122 corrects the issue,
  retaining the fix from #106.

## 2.9.1 - 2016-09-14

### Added

- [#85](https://github.com/zendframework/zend-form/pull/85) adds support for the
  zend-code 3.0 series (retaining support for the 2.* series).

### Deprecated

- Nothing.

### Removed

- Nothing.

### Fixed

- [#119](https://github.com/zendframework/zend-form/pull/119) fixes the order in
  which the default initializers are injected into the `FormElementManager`,
  ensuring that the initializer injecting a factory into a `FormFactoryAware`
  instance is triggered before the initializer that calls `init()`, and also
  that the initializer calling `init()` is always triggered last.
- [#106](https://github.com/zendframework/zend-form/pull/106) updates behavior
  around binding collection values to a fieldset or form such that if the
  collection is not part of the current validation group, its value will not be
  overwritten with an empty set.

## 2.9.0 - 2016-06-07

### Added

- [#57](https://github.com/zendframework/zend-form/pull/57) adds new elements,
  `FormSearch` and `FormTel`, which map to the `FormSearch` and `FormTel` view
  helpers.

### Deprecated

- Nothing.

### Removed

- Nothing.

### Fixed

- Updates the composer suggestions list to remove those that were redundant, and
  to add explicit constraints and reasons for each listed (e.g., zend-code is
  required for annotations support).

## 2.8.4 - 2016-06-07

### Added

- [#74](https://github.com/zendframework/zend-form/pull/74) adds an 
  alias for the `FormTextarea` view helper that is referenced in the
  documentation.

### Deprecated

- Nothing.

### Removed

- Nothing.

### Fixed

- [#77](https://github.com/zendframework/zend-form/pull/77) updates
  `Zend\Form\View\HelperConfig` to improve performance when running under
  zend-servicemanager v3.
- [#19](https://github.com/zendframework/zend-form/pull/19) provides a thorough
  fix for an issue when removing all items in a collection associated with a
  form. Prior to this release, values that existed in the collection persisted
  when a form submission intended to remove them.

## 2.8.3 - 2016-05-03

### Added

- [#70](https://github.com/zendframework/zend-form/pull/70) adds and publishes
  the documentation to https://zendframework.github.io/zend-form/

### Deprecated

- Nothing.

### Removed

- Nothing.

### Fixed

- [#69](https://github.com/zendframework/zend-form/pull/69) fixes aliases in the
  `FormElementManager` polyfill for zend-servicemanager v2 to ensure they are
  canonicalized correctly.

## 2.8.2 - 2016-05-01

### Added

- [#60](https://github.com/zendframework/zend-form/pull/60) adds an alias from
  `Zend\Form\FormElementManager` to `FormElementManager` in the `ConfigProvider`.
- [#67](https://github.com/zendframework/zend-form/pull/67) adds polyfills for
  the `FormElementManager` to vary its definitions based on the major version of
  zend-servicemanager in use. `FormElementManagerFactory` was updated to return
  the specific polyfill version, and an autoload rule was added to alias the
  class to the correct polyfill version. The polyfills were necessary to ensure
  that invokable classes are mapped to the new `ElementFactory` introduced in
  the 2.7 series, thus ensuring instantiation is performed correctly.

### Deprecated

- Nothing.

### Removed

- Nothing.

### Fixed

- [#65](https://github.com/zendframework/zend-form/pull/65) fixes instantiation
  of `Zend\Form\FormElementManager` to ensure that the default initializers,
  `injectFactory()` and `callElementInit()` are registered as the first and last
  initializers, respectively, during construction, restoring the pre-2.7
  behavior.
- [#67](https://github.com/zendframework/zend-form/pull/67) fixes the behavior
  of `Factory::create()` to the pre-2.7.1 behavior of *not* passing creation
  options when retrieving an instance from the `FormElementManager`. This
  ensures that options are not passed to Element/Fieldset/Form instances
  until after they are fully initialized, ensuring that all dependencies are
  present.

## 2.8.1 - 2016-04-18

### Added

- Nothing.

### Deprecated

- Nothing.

### Removed

- Nothing.

### Fixed

- [#59](https://github.com/zendframework/zend-form/pull/59) fixes the
  `Module::init()` method to properly receive a `ModuleManager` instance, and
  not expect a `ModuleEvent`.

## 2.8.0 - 2016-04-07

### Added

- [#53](https://github.com/zendframework/zend-form/pull/53) adds
  `Zend\Form\FormElementManagerFactory`, for creating and returning instances of
  `Zend\Form\FormElementManager`. This factory was ported from zend-mvc, and
  will replace it for version 3 of that component.
- [#53](https://github.com/zendframework/zend-form/pull/53) adds
  `Zend\Form\Annotation\AnnotationBuilderFactory`, for creating and returning
  instances of `Zend\Form\Annotation\AnnotationBuilder`. This factory was ported
  from zend-mvc, and will replace it for version 3 of that component.
- [#53](https://github.com/zendframework/zend-form/pull/53) exposes the package
  as a config-provider and ZF component, by adding:
  - `ConfigProvider`, which maps the `FormElementsManager` and
    `FormAnnotationBuilder` servies previously provided by zend-mvc; the form
    abstract factory as previously registered by zend-mvc; and all view helper
    configuration.
  - `Module`, which maps services and view helpers per the `ConfigProvider`, and
    provides configuration to the zend-modulemanager `ServiceLocator` in order
    for modules to provide form and form element configuration.

### Deprecated

- [#53](https://github.com/zendframework/zend-form/pull/53) deprecates
  `Zend\Form\View\HelperConfig`; the functionality is made obsolete by
  `ConfigProvider`. It now consumes the latter in order to provide view helper
  configuration.

### Removed

- Nothing.

### Fixed

- Nothing.

## 2.7.1 - 2016-04-07

### Added

- Nothing.

### Deprecated

- Nothing.

### Removed

- Nothing.

### Fixed

- [#24](https://github.com/zendframework/zend-form/pull/24) ensures that when
  `Zend\Form\Form::getInputFilter()` when lazy-creates an `InputFilter`
  instance, it is populated with the `InputFilterFactory` present in its own
  `FormFactory`. This ensures that any custom inputs, input filters, validators,
  or filters are available to the new instance.
- [#38](https://github.com/zendframework/zend-form/pull/38) removes the
  arbitrary restriction of only the "labelledby" and "describedby" aria
  attributes on form element view helpers; any aria attribute is now allowed.
- [#45](https://github.com/zendframework/zend-form/pull/45) fixes the behavior
  in `Zend\Form\Factory::create()` when pulling elements from the form element
  manager; it now will pass specifications provided for the given element when
  calling the manager's `get()` method.

## 2.7.0 - 2016-02-22

### Added

- Nothing.

### Deprecated

- Nothing.

### Removed

- Nothing.

### Fixed

- [#40](https://github.com/zendframework/zend-form/pull/40) and
  [#43](https://github.com/zendframework/zend-form/pull/43) prepare the
  component to be forwards compatible with each of the following:
  - zend-eventmanager v3
  - zend-hydrator v2.1
  - zend-servicemanager v3
  - zend-stdlib v3
- [#14](https://github.com/zendframework/zend-form/pull/14) ensures that
  collections can remove all elements when populating values.

## 2.6.0 - 2015-09-22

### Added

- [#17](https://github.com/zendframework/zend-form/pull/17) updates the component
  to use zend-hydrator for hydrator functionality; this provides forward
  compatibility with zend-hydrator, and backwards compatibility with
  hydrators from older versions of zend-stdlib.

### Deprecated

- Nothing.

### Removed

- Nothing.

### Fixed

- Nothing.

## 2.5.3 - 2015-09-22

### Added

- Nothing.

### Deprecated

- Nothing.

### Removed

- Nothing.

### Fixed

- [#16](https://github.com/zendframework/zend-form/pull/16) updates the
  zend-stdlib dependency to reference `>=2.5.0,<2.7.0` to ensure hydrators
  will work as expected following extraction of hydrators to the zend-hydrator
  repository.

## 2.5.2 - 2015-09-09

### Added

- Nothing.

### Deprecated

- [#12](https://github.com/zendframework/zend-form/pull/12) deprecates the
  `AllowEmpty` and `ContinueIfEmpty` annotations, to mirror changes made in
  [zend-inputfilter#26](https://github.com/zendframework/zend-inputfilter/pull/26).

### Removed

- Nothing.

### Fixed

- [#1](https://github.com/zendframework/zend-form/pull/1) `AbstractHelper` was
  being utilized on the method signature vs. `HelperInterface`.
- [#9](https://github.com/zendframework/zend-form/pull/9) fixes typos in two
  `aria` attribute names in the `AbstractHelper`.<|MERGE_RESOLUTION|>--- conflicted
+++ resolved
@@ -2,31 +2,40 @@
 
 All notable changes to this project will be documented in this file, in reverse chronological order by release.
 
-<<<<<<< HEAD
 ## 2.11.0 - TBD
-=======
+
+### Added
+
+- Nothing.
+
+### Deprecated
+
+- Nothing.
+
+### Removed
+
+- Nothing.
+
+### Fixed
+
+- Nothing.
+
 ## 2.10.1 - TBD
->>>>>>> 38d282c3
-
-### Added
-
-- Nothing.
-
-### Deprecated
-
-- Nothing.
-
-### Removed
-
-- Nothing.
-
-### Fixed
-
-<<<<<<< HEAD
-- Nothing.
-
-## 2.10.1 - TBD
-=======
+
+### Added
+
+- Nothing.
+
+### Deprecated
+
+- Nothing.
+
+### Removed
+
+- Nothing.
+
+### Fixed
+
 - [#134](https://github.com/zendframework/zend-form/pull/134) fixes how the
   `FormElementManager` handles invokable classes when the `autoAddInvokableClass`
   flag is enabled. Previously, it used the built-in utilities from
@@ -35,7 +44,6 @@
   ensures the name and options are passed to the element constructor.
 
 ## 2.10.0 - 2017-02-23
->>>>>>> 38d282c3
 
 ### Added
 
