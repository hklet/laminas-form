{
    "name": "zendframework/zend-form",
    "description": " ",
    "license": "BSD-3-Clause",
    "keywords": [
        "zf2",
        "form"
    ],
    "homepage": "https://github.com/zendframework/zend-form",
    "autoload": {
        "psr-4": {
            "Zend\\Form\\": "src/"
        },
        "files": [
            "autoload/formElementManagerPolyfill.php"
        ]
    },
    "require": {
        "php": "^5.5 || ^7.0",
        "zendframework/zend-inputfilter": "^2.6",
        "zendframework/zend-hydrator": "^1.1 || ^2.1",
        "zendframework/zend-stdlib": "^2.7 || ^3.0"
    },
    "require-dev": {
        "doctrine/annotations": "~1.0",
        "zendframework/zend-cache": "^2.6.1",
        "zendframework/zend-captcha": "^2.7.1",
        "zendframework/zend-code": "^2.6 || ^3.0",
        "zendframework/zend-escaper": "^2.5",
        "zendframework/zend-eventmanager": "^2.6.2 || ^3.0",
        "zendframework/zend-filter": "^2.6",
        "zendframework/zend-i18n": "^2.6",
        "zendframework/zend-servicemanager": "^2.7.5 || ^3.0.3",
        "zendframework/zend-session": "^2.6.2",
        "zendframework/zend-text": "^2.6",
        "zendframework/zend-validator": "^2.6",
        "zendframework/zend-view": "^2.6.2",
<<<<<<< HEAD
        "zendframework/zendservice-recaptcha": "^3.0.0",
        "fabpot/php-cs-fixer": "1.7.*",
        "phpunit/phpunit": "^4.8"
=======
        "zendframework/zendservice-recaptcha": "*",
        "phpunit/phpunit": "^4.8",
        "zendframework/zend-coding-standard": "~1.0.0"
>>>>>>> ba225a68
    },
    "suggest": {
        "zendframework/zend-captcha": "^2.7.1, required for using CAPTCHA form elements",
        "zendframework/zend-code": "^2.6 || ^3.0, required to use zend-form annotations support",
        "zendframework/zend-eventmanager": "^2.6.2 || ^3.0, reuired for zend-form annotations support",
        "zendframework/zend-i18n": "^2.6, required when using zend-form view helpers",
        "zendframework/zend-servicemanager": "^2.7.5 || ^3.0.3, required to use the form factories or provide services",
        "zendframework/zend-view": "^2.6.2, required for using the zend-form view helpers",
        "zendframework/zendservice-recaptcha": "in order to use the ReCaptcha form element"
    },
    "minimum-stability": "dev",
    "prefer-stable": true,
    "extra": {
        "branch-alias": {
            "dev-master": "2.9-dev",
            "dev-develop": "2.10-dev"
        },
        "zf": {
            "component": "Zend\\Form",
            "config-provider": "Zend\\Form\\ConfigProvider"
        }
    },
    "autoload-dev": {
        "psr-4": {
            "ZendTest\\Form\\": "test/"
        }
    },
    "config": {
        "process-timeout": 0
    },
    "scripts": {
        "check": [
            "@cs-check",
            "@test"
        ],
        "cs-check": "phpcs",
        "cs-fix": "phpcbf",
        "test": "phpunit --colors=always",
        "test-coverage": "phpunit --colors=always --coverage-clover clover.xml",
        "upload-coverage": "coveralls -v"
    }
}<|MERGE_RESOLUTION|>--- conflicted
+++ resolved
@@ -35,15 +35,9 @@
         "zendframework/zend-text": "^2.6",
         "zendframework/zend-validator": "^2.6",
         "zendframework/zend-view": "^2.6.2",
-<<<<<<< HEAD
         "zendframework/zendservice-recaptcha": "^3.0.0",
-        "fabpot/php-cs-fixer": "1.7.*",
-        "phpunit/phpunit": "^4.8"
-=======
-        "zendframework/zendservice-recaptcha": "*",
         "phpunit/phpunit": "^4.8",
         "zendframework/zend-coding-standard": "~1.0.0"
->>>>>>> ba225a68
     },
     "suggest": {
         "zendframework/zend-captcha": "^2.7.1, required for using CAPTCHA form elements",
