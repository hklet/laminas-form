<?php
/**
 * Zend Framework (http://framework.zend.com/)
 *
 * @link      http://github.com/zendframework/zf2 for the canonical source repository
 * @copyright Copyright (c) 2005-2014 Zend Technologies USA Inc. (http://www.zend.com)
 * @license   http://framework.zend.com/license/new-bsd New BSD License
 */

namespace Zend\Form\View\Helper;

use Zend\Form\Element\Button;
use Zend\Form\Element\MonthSelect;
use Zend\Form\ElementInterface;
use Zend\Form\Exception;
use Zend\Form\LabelAwareInterface;

class FormRow extends AbstractHelper
{
    const LABEL_APPEND  = 'append';
    const LABEL_PREPEND = 'prepend';

    /**
     * The class that is added to element that have errors
     *
     * @var string
     */
    protected $inputErrorClass = 'input-error';

    /**
     * The attributes for the row label
     *
     * @var array
     */
    protected $labelAttributes;

    /**
     * Where will be label rendered?
     *
     * @var string
     */
    protected $labelPosition = self::LABEL_PREPEND;

    /**
     * Are the errors are rendered by this helper?
     *
     * @var bool
     */
    protected $renderErrors = true;

    /**
     * Form label helper instance
     *
     * @var FormLabel
     */
    protected $labelHelper;

    /**
     * Form element helper instance
     *
     * @var FormElement
     */
    protected $elementHelper;

    /**
     * Form element errors helper instance
     *
     * @var FormElementErrors
     */
    protected $elementErrorsHelper;

    /**
     * @var string
     */
    protected $partial;

    /**
     * Invoke helper as functor
     *
     * Proxies to {@link render()}.
     *
     * @param  null|ElementInterface $element
     * @param  null|string           $labelPosition
     * @param  bool                  $renderErrors
     * @param  string|null           $partial
     * @return string|FormRow
     */
    public function __invoke(ElementInterface $element = null, $labelPosition = null, $renderErrors = null, $partial = null)
    {
        if (!$element) {
            return $this;
        }

        if ($labelPosition !== null) {
            $this->setLabelPosition($labelPosition);
        } elseif ($this->labelPosition === null) {
            $this->setLabelPosition(self::LABEL_PREPEND);
        }

        if ($renderErrors !== null) {
            $this->setRenderErrors($renderErrors);
        }

        if ($partial !== null) {
            $this->setPartial($partial);
        }

        return $this->render($element);
    }

    /**
     * Utility form helper that renders a label (if it exists), an element and errors
     *
     * @param  ElementInterface $element
     * @throws \Zend\Form\Exception\DomainException
     * @return string
     */
    public function render(ElementInterface $element)
    {
        $escapeHtmlHelper    = $this->getEscapeHtmlHelper();
        $labelHelper         = $this->getLabelHelper();
        $elementHelper       = $this->getElementHelper();
        $elementErrorsHelper = $this->getElementErrorsHelper();

        $label           = $element->getLabel();
        $inputErrorClass = $this->getInputErrorClass();

        if (isset($label) && '' !== $label) {
            // Translate the label
            if (null !== ($translator = $this->getTranslator())) {
                $label = $translator->translate(
                    $label, $this->getTranslatorTextDomain()
                );
            }
        }

        // Does this element have errors ?
        if (count($element->getMessages()) > 0 && !empty($inputErrorClass)) {
            $classAttributes = ($element->hasAttribute('class') ? $element->getAttribute('class') . ' ' : '');
            $classAttributes = $classAttributes . $inputErrorClass;

            $element->setAttribute('class', $classAttributes);
        }

        if ($this->partial) {
            $vars = array(
                'element'           => $element,
                'label'             => $label,
                'labelAttributes'   => $this->labelAttributes,
                'labelPosition'     => $this->labelPosition,
                'renderErrors'      => $this->renderErrors,
            );

            return $this->view->render($this->partial, $vars);
        }

        if ($this->renderErrors) {
            $elementErrors = $elementErrorsHelper->render($element);
        }

        $elementString = $elementHelper->render($element);

<<<<<<< HEAD
        if (isset($label) && '' !== $label) {

            $labelAttributes = array();

            if ($element instanceof LabelAwareInterface) {
                $labelAttributes = $element->getLabelAttributes();
            }

            if (! $element instanceof LabelAwareInterface || ! $element->getLabelOption('disable_html_escape')) {
                $label = $escapeHtmlHelper($label);
            }
=======
        //hidden elements do not need a <label> -https://github.com/zendframework/zf2/issues/5607
        $type = $element->getAttribute('type');
        if (isset($label) && '' !== $label && $type !== 'hidden') {
            $label = $escapeHtmlHelper($label);
            $labelAttributes = $element->getLabelAttributes();
>>>>>>> ae180d3a

            if (empty($labelAttributes)) {
                $labelAttributes = $this->labelAttributes;
            }

            // Multicheckbox elements have to be handled differently as the HTML standard does not allow nested
            // labels. The semantic way is to group them inside a fieldset
<<<<<<< HEAD
            $type = $element->getAttribute('type');
            if ($type === 'multi_checkbox'
                || $type === 'radio'
                || $element instanceof MonthSelect
            ) {
=======
            if ($type === 'multi_checkbox' || $type === 'radio') {
>>>>>>> ae180d3a
                $markup = sprintf(
                    '<fieldset><legend>%s</legend>%s</fieldset>',
                    $label,
                    $elementString);
            } else {
                // Ensure element and label will be separated if element has an `id`-attribute.
                // If element has label option `always_wrap` it will be nested in any case.
                if ($element->hasAttribute('id')
                    && ($element instanceof LabelAwareInterface && !$element->getLabelOption('always_wrap'))
                ) {
                    $labelOpen = '';
                    $labelClose = '';
                    $label = $labelHelper($element);
                } else {
                    $labelOpen  = $labelHelper->openTag($labelAttributes);
                    $labelClose = $labelHelper->closeTag();
                }

                if ($label !== '' && (!$element->hasAttribute('id'))
                    || ($element instanceof LabelAwareInterface && $element->getLabelOption('always_wrap'))
                ) {
                    $label = '<span>' . $label . '</span>';
                }

                // Button element is a special case, because label is always rendered inside it
                if ($element instanceof Button) {
                    $labelOpen = $labelClose = $label = '';
                }

                switch ($this->labelPosition) {
                    case self::LABEL_PREPEND:
                        $markup = $labelOpen . $label . $elementString . $labelClose;
                        break;
                    case self::LABEL_APPEND:
                    default:
                        $markup = $labelOpen . $elementString . $label . $labelClose;
                        break;
                }
            }

            if ($this->renderErrors) {
                $markup .= $elementErrors;
            }
        } else {
            if ($this->renderErrors) {
                $markup = $elementString . $elementErrors;
            } else {
                $markup = $elementString;
            }
        }

        return $markup;
    }

    /**
     * Set the class that is added to element that have errors
     *
     * @param  string $inputErrorClass
     * @return FormRow
     */
    public function setInputErrorClass($inputErrorClass)
    {
        $this->inputErrorClass = $inputErrorClass;
        return $this;
    }

    /**
     * Get the class that is added to element that have errors
     *
     * @return string
     */
    public function getInputErrorClass()
    {
        return $this->inputErrorClass;
    }

    /**
     * Set the attributes for the row label
     *
     * @param  array $labelAttributes
     * @return FormRow
     */
    public function setLabelAttributes($labelAttributes)
    {
        $this->labelAttributes = $labelAttributes;
        return $this;
    }

    /**
     * Get the attributes for the row label
     *
     * @return array
     */
    public function getLabelAttributes()
    {
        return $this->labelAttributes;
    }

    /**
     * Set the label position
     *
     * @param  string $labelPosition
     * @throws \Zend\Form\Exception\InvalidArgumentException
     * @return FormRow
     */
    public function setLabelPosition($labelPosition)
    {
        $labelPosition = strtolower($labelPosition);
        if (!in_array($labelPosition, array(self::LABEL_APPEND, self::LABEL_PREPEND))) {
            throw new Exception\InvalidArgumentException(sprintf(
                '%s expects either %s::LABEL_APPEND or %s::LABEL_PREPEND; received "%s"',
                __METHOD__,
                __CLASS__,
                __CLASS__,
                (string) $labelPosition
            ));
        }
        $this->labelPosition = $labelPosition;

        return $this;
    }

    /**
     * Get the label position
     *
     * @return string
     */
    public function getLabelPosition()
    {
        return $this->labelPosition;
    }

    /**
     * Set if the errors are rendered by this helper
     *
     * @param  bool $renderErrors
     * @return FormRow
     */
    public function setRenderErrors($renderErrors)
    {
        $this->renderErrors = (bool) $renderErrors;
        return $this;
    }

    /**
     * Retrieve if the errors are rendered by this helper
     *
     * @return bool
     */
    public function getRenderErrors()
    {
        return $this->renderErrors;
    }

    /**
     * Set a partial view script to use for rendering the row
     *
     * @param null|string $partial
     * @return FormRow
     */
    public function setPartial($partial)
    {
        $this->partial = $partial;
        return $this;
    }

    /**
     * Retrieve current partial
     *
     * @return null|string
     */
    public function getPartial()
    {
        return $this->partial;
    }

    /**
     * Retrieve the FormLabel helper
     *
     * @return FormLabel
     */
    protected function getLabelHelper()
    {
        if ($this->labelHelper) {
            return $this->labelHelper;
        }

        if (method_exists($this->view, 'plugin')) {
            $this->labelHelper = $this->view->plugin('form_label');
        }

        if (!$this->labelHelper instanceof FormLabel) {
            $this->labelHelper = new FormLabel();
        }

        if ($this->hasTranslator()) {
            $this->labelHelper->setTranslator(
                $this->getTranslator(),
                $this->getTranslatorTextDomain()
            );
        }

        return $this->labelHelper;
    }

    /**
     * Retrieve the FormElement helper
     *
     * @return FormElement
     */
    protected function getElementHelper()
    {
        if ($this->elementHelper) {
            return $this->elementHelper;
        }

        if (method_exists($this->view, 'plugin')) {
            $this->elementHelper = $this->view->plugin('form_element');
        }

        if (!$this->elementHelper instanceof FormElement) {
            $this->elementHelper = new FormElement();
        }

        return $this->elementHelper;
    }

    /**
     * Retrieve the FormElementErrors helper
     *
     * @return FormElementErrors
     */
    protected function getElementErrorsHelper()
    {
        if ($this->elementErrorsHelper) {
            return $this->elementErrorsHelper;
        }

        if (method_exists($this->view, 'plugin')) {
            $this->elementErrorsHelper = $this->view->plugin('form_element_errors');
        }

        if (!$this->elementErrorsHelper instanceof FormElementErrors) {
            $this->elementErrorsHelper = new FormElementErrors();
        }

        return $this->elementErrorsHelper;
    }
}<|MERGE_RESOLUTION|>--- conflicted
+++ resolved
@@ -160,8 +160,9 @@
 
         $elementString = $elementHelper->render($element);
 
-<<<<<<< HEAD
-        if (isset($label) && '' !== $label) {
+        // hidden elements do not need a <label> -https://github.com/zendframework/zf2/issues/5607
+        $type = $element->getAttribute('type');
+        if (isset($label) && '' !== $label && $type !== 'hidden') {
 
             $labelAttributes = array();
 
@@ -172,13 +173,6 @@
             if (! $element instanceof LabelAwareInterface || ! $element->getLabelOption('disable_html_escape')) {
                 $label = $escapeHtmlHelper($label);
             }
-=======
-        //hidden elements do not need a <label> -https://github.com/zendframework/zf2/issues/5607
-        $type = $element->getAttribute('type');
-        if (isset($label) && '' !== $label && $type !== 'hidden') {
-            $label = $escapeHtmlHelper($label);
-            $labelAttributes = $element->getLabelAttributes();
->>>>>>> ae180d3a
 
             if (empty($labelAttributes)) {
                 $labelAttributes = $this->labelAttributes;
@@ -186,15 +180,10 @@
 
             // Multicheckbox elements have to be handled differently as the HTML standard does not allow nested
             // labels. The semantic way is to group them inside a fieldset
-<<<<<<< HEAD
-            $type = $element->getAttribute('type');
             if ($type === 'multi_checkbox'
                 || $type === 'radio'
                 || $element instanceof MonthSelect
             ) {
-=======
-            if ($type === 'multi_checkbox' || $type === 'radio') {
->>>>>>> ae180d3a
                 $markup = sprintf(
                     '<fieldset><legend>%s</legend>%s</fieldset>',
                     $label,
