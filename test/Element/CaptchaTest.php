<?php
/**
 * Zend Framework
 *
 * LICENSE
 *
 * This source file is subject to the new BSD license that is bundled
 * with this package in the file LICENSE.txt.
 * It is also available through the world-wide-web at this URL:
 * http://framework.zend.com/license/new-bsd
 * If you did not receive a copy of the license and are unable to
 * obtain it through the world-wide-web, please send an email
 * to license@zend.com so we can send you a copy immediately.
 *
 * @category   Zend
 * @package    Zend_Form
 * @subpackage UnitTests
 * @copyright  Copyright (c) 2005-2010 Zend Technologies USA Inc. (http://www.zend.com)
 * @license    http://framework.zend.com/license/new-bsd     New BSD License
 * @version    $Id$
 */

namespace ZendTest\Form\Element;

use Zend\Form\Element\Captcha as CaptchaElement,
    Zend\Form\Form,
    Zend\Captcha\Dumb as DumbCaptcha,
    Zend\View\View;

/**
 * @category   Zend
 * @package    Zend_Form
 * @subpackage UnitTests
 * @copyright  Copyright (c) 2005-2010 Zend Technologies USA Inc. (http://www.zend.com)
 * @license    http://framework.zend.com/license/new-bsd     New BSD License
 * @group      Zend_Form
 */
class CaptchaTest extends \PHPUnit_Framework_TestCase
{
    public function setUp()
    {
        $this->element = new CaptchaElement(
            'foo',
            array(
                'captcha' => 'Dumb',
                'captchaOptions' => array(
                    'sessionClass' => 'ZendTest\Form\Element\TestAsset\SessionContainer',
                ),
            )
        );
    }

    public function getCaptcha()
    {
        $captcha = new DumbCaptcha(array(
            'sessionClass' => 'ZendTest\Form\Element\TestAsset\SessionContainer',
        ));
        return $captcha;
    }

    public function testConstructionShouldRequireCaptchaDetails()
    {
        $this->setExpectedException('Zend\Form\Exception');
        $this->element = new CaptchaElement('foo');
    }

    public function testShouldAllowSettingCaptcha()
    {
        $captcha = $this->getCaptcha();
        $this->assertNotSame($this->element->getCaptcha(), $captcha);
        $this->element->setCaptcha($captcha);
        $this->assertSame($captcha, $this->element->getCaptcha());
    }

    public function testShouldAllowAddingCaptchaPrefixPath()
    {
        $this->element->addPrefixPath('My\Captcha', 'My/Captcha/', 'captcha');
        $loader = $this->element->getPluginLoader('captcha');
        $paths  = $loader->getPaths('My\Captcha');
        $this->assertTrue(is_array($paths));
    }

    public function testAddingNullPrefixPathShouldAddCaptchaPrefixPath()
    {
        $this->element->addPrefixPath('My', 'My');
        $loader = $this->element->getPluginLoader('captcha');
        $paths  = $loader->getPaths('My\Captcha');
        $this->assertTrue(is_array($paths));
    }

    /**
     * @group ZF-4038
     */
    public function testCaptchaShouldRenderFullyQualifiedElementName()
    {
        $form = new Form();
        $form->addElement($this->element)
             ->setElementsBelongTo('bar');
        $html = $form->render(new View);
        $this->assertContains('name="bar[foo', $html, $html);
        $this->assertContains('id="bar-foo-', $html, $html);
        $this->form = $form;
    }

    /**
     * @group ZF-4038
     */
    public function testCaptchaShouldValidateUsingFullyQualifiedElementName()
    {
        $this->testCaptchaShouldRenderFullyQualifiedElementName();
        $word = $this->element->getCaptcha()->getWord();
        $id   = $this->element->getCaptcha()->getId();
        $data = array(
            'bar' => array(
                'foo' => array(
                    'id'    => $id,
                    'input' => $word,
                )
            )
        );
        $valid = $this->form->isValid($data);
        $this->assertTrue($valid, var_export($this->form->getMessages(), 1));
    }

    /**
     * @group ZF-4822
     */
    public function testDefaultDecoratorsShouldIncludeErrorsDescriptionHtmlTagAndLabel()
    {
        $decorators = $this->element->getDecorators();
        $this->assertTrue(is_array($decorators));
        $this->assertTrue(array_key_exists('Zend\Form\Decorator\Errors', $decorators), 'Missing Errors decorator' . var_export(array_keys($decorators), 1));
        $this->assertTrue(array_key_exists('Zend\Form\Decorator\Description', $decorators), 'Missing Description decorator' . var_export(array_keys($decorators), 1));
        $this->assertTrue(array_key_exists('Zend\Form\Decorator\HtmlTag', $decorators), 'Missing HtmlTag decorator' . var_export(array_keys($decorators), 1));
        $this->assertTrue(array_key_exists('Zend\Form\Decorator\Label', $decorators), 'Missing Label decorator' . var_export(array_keys($decorators), 1));
    }

    /**
     * @group ZF-5855
     */
    public function testHelperDoesNotShowUpInAttribs()
    {
        $this->assertFalse(array_key_exists('helper', $this->element->getAttribs()));
    }
<<<<<<< HEAD
=======

    /**
     * Prove the fluent interface on Zend_Form_Element_Captcha::loadDefaultDecorators
     *
     * @link http://framework.zend.com/issues/browse/ZF-9913
     * @return void
     */
    public function testFluentInterfaceOnLoadDefaultDecorators()
    {
        $this->assertSame($this->element, $this->element->loadDefaultDecorators());
    }
}

/**
 * @category   Zend
 * @package    Zend_Form
 * @subpackage UnitTests
 * @copyright  Copyright (c) 2005-2010 Zend Technologies USA Inc. (http://www.zend.com)
 * @license    http://framework.zend.com/license/new-bsd     New BSD License
 * @group      Zend_Form
 */
class Zend_Form_Element_CaptchaTest_SessionContainer
{
    protected static $_word;

    public function __get($name)
    {
        if ('word' == $name) {
            return self::$_word;
        }

        return null;
    }

    public function __set($name, $value)
    {
        if ('word' == $name) {
            self::$_word = $value;
        } else {
            $this->$name = $value;
        }
    }

    public function __isset($name)
    {
        if (('word' == $name) && (null !== self::$_word))  {
            return true;
        }

        return false;
    }

    public function __call($method, $args)
    {
        switch ($method) {
            case 'setExpirationHops':
            case 'setExpirationSeconds':
                $this->$method = array_shift($args);
                break;
            default:
        }
    }
}

// Call Zend_Form_Element_CaptchaTest::main() if this source file is executed directly.
if (PHPUnit_MAIN_METHOD == "Zend_Form_Element_CaptchaTest::main") {
    Zend_Form_Element_CaptchaTest::main();
>>>>>>> 989e917d
}<|MERGE_RESOLUTION|>--- conflicted
+++ resolved
@@ -142,8 +142,6 @@
     {
         $this->assertFalse(array_key_exists('helper', $this->element->getAttribs()));
     }
-<<<<<<< HEAD
-=======
 
     /**
      * Prove the fluent interface on Zend_Form_Element_Captcha::loadDefaultDecorators
@@ -155,61 +153,4 @@
     {
         $this->assertSame($this->element, $this->element->loadDefaultDecorators());
     }
-}
-
-/**
- * @category   Zend
- * @package    Zend_Form
- * @subpackage UnitTests
- * @copyright  Copyright (c) 2005-2010 Zend Technologies USA Inc. (http://www.zend.com)
- * @license    http://framework.zend.com/license/new-bsd     New BSD License
- * @group      Zend_Form
- */
-class Zend_Form_Element_CaptchaTest_SessionContainer
-{
-    protected static $_word;
-
-    public function __get($name)
-    {
-        if ('word' == $name) {
-            return self::$_word;
-        }
-
-        return null;
-    }
-
-    public function __set($name, $value)
-    {
-        if ('word' == $name) {
-            self::$_word = $value;
-        } else {
-            $this->$name = $value;
-        }
-    }
-
-    public function __isset($name)
-    {
-        if (('word' == $name) && (null !== self::$_word))  {
-            return true;
-        }
-
-        return false;
-    }
-
-    public function __call($method, $args)
-    {
-        switch ($method) {
-            case 'setExpirationHops':
-            case 'setExpirationSeconds':
-                $this->$method = array_shift($args);
-                break;
-            default:
-        }
-    }
-}
-
-// Call Zend_Form_Element_CaptchaTest::main() if this source file is executed directly.
-if (PHPUnit_MAIN_METHOD == "Zend_Form_Element_CaptchaTest::main") {
-    Zend_Form_Element_CaptchaTest::main();
->>>>>>> 989e917d
 }