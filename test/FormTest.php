<?php
/**
 * Zend Framework (http://framework.zend.com/)
 *
 * @link      http://github.com/zendframework/zf2 for the canonical source repository
 * @copyright Copyright (c) 2005-2014 Zend Technologies USA Inc. (http://www.zend.com)
 * @license   http://framework.zend.com/license/new-bsd New BSD License
 */

namespace ZendTest\Form;

use PHPUnit_Framework_TestCase as TestCase;
use stdClass;
use Zend\Form\Element;
use Zend\Form\Factory;
use Zend\Form\Fieldset;
use Zend\Form\Form;
use Zend\InputFilter\BaseInputFilter;
use Zend\InputFilter\InputFilter;
use Zend\InputFilter\Factory as InputFilterFactory;
use Zend\Stdlib\Hydrator;
use ZendTest\Form\TestAsset\Entity;
use ZendTest\Form\TestAsset\HydratorAwareModel;

class FormTest extends TestCase
{
    /**
     * @var Form
     */
    protected $form;

    public function setUp()
    {
        $this->form = new Form();
    }

    public function getComposedEntity()
    {
        $address = new TestAsset\Entity\Address();
        $address->setStreet('1 Rue des Champs Elysées');

        $city = new TestAsset\Entity\City();
        $city->setName('Paris');
        $city->setZipCode('75008');

        $country = new TestAsset\Entity\Country();
        $country->setName('France');
        $country->setContinent('Europe');

        $city->setCountry($country);
        $address->setCity($city);

        return $address;
    }

    public function getOneToManyEntity()
    {
        $product = new TestAsset\Entity\Product();
        $product->setName('Chair');
        $product->setPrice(10);

        $firstCategory = new TestAsset\Entity\Category();
        $firstCategory->setName('Office');

        $secondCategory = new TestAsset\Entity\Category();
        $secondCategory->setName('Armchair');

        $product->setCategories(array($firstCategory, $secondCategory));

        return $product;
    }

    public function populateHydratorStrategyForm()
    {
        $this->form->add(new Element('entities'));
    }

    public function populateForm()
    {
        $this->form->add(new Element('foo'));
        $this->form->add(new Element('bar'));

        $fieldset = new Fieldset('foobar');
        $fieldset->add(new Element('foo'));
        $fieldset->add(new Element('bar'));
        $this->form->add($fieldset);

        $inputFilterFactory = new InputFilterFactory();
        $inputFilter = $inputFilterFactory->createInputFilter(array(
            'foo' => array(
                'name'       => 'foo',
                'required'   => false,
                'validators' => array(
                    array(
                        'name' => 'not_empty',
                    ),
                    array(
                        'name' => 'string_length',
                        'options' => array(
                            'min' => 3,
                            'max' => 5,
                        ),
                    ),
                ),
            ),
            'bar' => array(
                'allow_empty' => true,
                'filters'     => array(
                    array(
                        'name' => 'string_trim',
                    ),
                    array(
                        'name' => 'string_to_lower',
                        'options' => array(
                            'encoding' => 'ISO-8859-1',
                        ),
                    ),
                ),
            ),
            'foobar' => array(
                'type'   => 'Zend\InputFilter\InputFilter',
                'foo' => array(
                    'name'       => 'foo',
                    'required'   => true,
                    'validators' => array(
                        array(
                            'name' => 'not_empty',
                        ),
                        array(
                            'name' => 'string_length',
                            'options' => array(
                                'min' => 3,
                                'max' => 5,
                            ),
                        ),
                    ),
                ),
                'bar' => array(
                    'allow_empty' => true,
                    'filters'     => array(
                        array(
                            'name' => 'string_trim',
                        ),
                        array(
                            'name' => 'string_to_lower',
                            'options' => array(
                                'encoding' => 'ISO-8859-1',
                            ),
                        ),
                    ),
                ),
            ),
        ));
        $this->form->setInputFilter($inputFilter);
    }

    public function testInputFilterPresentByDefault()
    {
        $this->assertNotNull($this->form->getInputFilter());
    }

    public function testCanComposeAnInputFilter()
    {
        $filter = new InputFilter();
        $this->form->setInputFilter($filter);
        $this->assertSame($filter, $this->form->getInputFilter());
    }

    /**
     * @expectedException Zend\Form\Exception\InvalidElementException
     */
    public function testShouldThrowExceptionWhenGetInvalidElement()
    {
        $this->form->get('doesnt_exist');
    }

    public function testDefaultNonRequiredInputFilterIsSet()
    {
        $this->form->add(new Element('foo'));
        $inputFilter = $this->form->getInputFilter();
        $fooInput = $inputFilter->get('foo');
        $this->assertFalse($fooInput->isRequired());
    }

    public function testInputProviderInterfaceAddsInputFilters()
    {
        $form = new TestAsset\InputFilterProvider();

        $inputFilter = $form->getInputFilter();
        $fooInput = $inputFilter->get('foo');
        $this->assertTrue($fooInput->isRequired());
    }

    public function testInputProviderInterfaceAddsInputFiltersOnlyForSelf()
    {
        $form = new TestAsset\InputFilterProviderWithFieldset();

        $inputFilter = $form->getInputFilter();
        $fieldsetInputFilter = $inputFilter->get('basic_fieldset');
        $this->assertFalse($fieldsetInputFilter->has('foo'));
    }

    public function testCallingIsValidRaisesExceptionIfNoDataSet()
    {
        $this->setExpectedException('Zend\Form\Exception\DomainException');
        $this->form->isValid();
    }

    public function testHasValidatedFlag()
    {
        if (!extension_loaded('intl')) {
            // Required by \Zend\I18n\Validator\Float
            $this->markTestSkipped('ext/intl not enabled');
        }

        $form = new TestAsset\NewProductForm();

        $this->assertFalse($form->hasValidated());

        $form->setData(array());
        $form->isValid();


        $this->assertTrue($form->hasValidated());
    }

    public function testValidatesEntireDataSetByDefault()
    {
        $this->populateForm();
        $invalidSet = array(
            'foo' => 'a',
            'bar' => 'always valid',
            'foobar' => array(
                'foo' => 'a',
                'bar' => 'always valid',
            ),
        );
        $this->form->setData($invalidSet);
        $this->assertFalse($this->form->isValid());

        $validSet = array(
            'foo' => 'abcde',
            'bar' => 'always valid',
            'foobar' => array(
                'foo' => 'abcde',
                'bar' => 'always valid',
            ),
        );
        $this->form->setData($validSet);
        $this->assertTrue($this->form->isValid());
    }

    public function testSpecifyingValidationGroupForcesPartialValidation()
    {
        if (!extension_loaded('intl')) {
            // Required by \Zend\I18n\Validator\Float
            $this->markTestSkipped('ext/intl not enabled');
        }

        $this->populateForm();
        $invalidSet = array(
            'foo' => 'a',
        );
        $this->form->setValidationGroup('foo');
        $this->form->setData($invalidSet);
        $this->assertFalse($this->form->isValid());

        $validSet = array(
            'foo' => 'abcde',
        );
        $this->form->setData($validSet);
        $this->assertTrue($this->form->isValid());
    }

    public function testSpecifyingValidationGroupForNestedFieldsetsForcesPartialValidation()
    {
        if (!extension_loaded('intl')) {
            // Required by \Zend\I18n\Validator\Float
            $this->markTestSkipped('ext/intl not enabled');
        }

        $form = new TestAsset\NewProductForm();
        $form->setData(array(
            'product' => array(
                'name' => 'Chair'
            )
        ));

        $this->assertFalse($form->isValid());

        $form->setValidationGroup(array(
            'product' => array(
                'name'
            )
        ));

        $this->assertTrue($form->isValid());
    }

    public function testSettingValidateAllFlagAfterPartialValidationForcesFullValidation()
    {
        $this->populateForm();
        $this->form->setValidationGroup('foo');

        $validSet = array(
            'foo' => 'abcde',
        );
        $this->form->setData($validSet);
        $this->form->setValidationGroup(Form::VALIDATE_ALL);
        $this->assertFalse($this->form->isValid());
        $messages = $this->form->getMessages();
        $this->assertArrayHasKey('foobar', $messages, var_export($messages, 1));
    }

    public function testSetValidationGroupWithNoArgumentsRaisesException()
    {
        $this->setExpectedException('Zend\Form\Exception\InvalidArgumentException');
        $this->form->setValidationGroup();
    }

    public function testCallingGetDataPriorToValidationRaisesException()
    {
        $this->setExpectedException('Zend\Form\Exception\DomainException');
        $this->form->getData();
    }

    public function testAttemptingToValidateWithNoInputFilterAttachedRaisesException()
    {
        $this->setExpectedException('Zend\Form\Exception\DomainException');
        $this->form->isValid();
    }

    public function testCanRetrieveDataWithoutErrorsFollowingValidation()
    {
        $this->populateForm();
        $validSet = array(
            'foo' => 'abcde',
            'bar' => ' ALWAYS valid ',
            'foobar' => array(
                'foo' => 'abcde',
                'bar' => ' ALWAYS valid',
            ),
        );
        $this->form->setData($validSet);
        $this->form->isValid();

        $data = $this->form->getData();
        $this->assertInternalType('array', $data);
    }

    /**
     * @group ZF2-336
     */
    public function testCanAddFileEnctypeAttribute()
    {
        $file = new Element\File('file_resource');
        $file
            ->setOptions(array())
            ->setLabel('File');
        $this->form->add($file);

        $this->form->prepare();
        $enctype = $this->form->getAttribute('enctype');
        $this->assertNotEmpty($enctype);
        $this->assertEquals($enctype, 'multipart/form-data');
    }

    /**
     * @group ZF2-336
     */
    public function testCanAddFileEnctypeFromCollectionAttribute()
    {
        $file = new Element\File('file_resource');
        $file
            ->setOptions(array())
            ->setLabel('File');

        $fileCollection = new Element\Collection('collection');
        $fileCollection->setOptions(array(
             'count' => 2,
             'allow_add' => false,
             'allow_remove' => false,
             'target_element' => $file,
        ));
        $this->form->add($fileCollection);

        $this->form->prepare();
        $enctype = $this->form->getAttribute('enctype');
        $this->assertNotEmpty($enctype);
        $this->assertEquals($enctype, 'multipart/form-data');
    }

    public function testCallingGetDataReturnsNormalizedDataByDefault()
    {
        $this->populateForm();
        $validSet = array(
            'foo' => 'abcde',
            'bar' => ' ALWAYS valid ',
            'foobar' => array(
                'foo' => 'abcde',
                'bar' => ' ALWAYS valid',
            ),
        );
        $this->form->setData($validSet);
        $this->form->isValid();
        $data = $this->form->getData();

        $expected = array(
            'foo' => 'abcde',
            'bar' => 'always valid',
            'foobar' => array(
                'foo' => 'abcde',
                'bar' => 'always valid',
            ),
        );
        $this->assertEquals($expected, $data);
    }

    public function testAllowsReturningRawValuesViaGetData()
    {
        $this->populateForm();
        $validSet = array(
            'foo' => 'abcde',
            'bar' => ' ALWAYS valid ',
            'foobar' => array(
                'foo' => 'abcde',
                'bar' => ' ALWAYS valid',
            ),
        );
        $this->form->setData($validSet);
        $this->form->isValid();
        $data = $this->form->getData(Form::VALUES_RAW);
        $this->assertEquals($validSet, $data);
    }

    public function testGetDataReturnsBoundModel()
    {
        $model = new stdClass;
        $this->form->setHydrator(new Hydrator\ObjectProperty());
        $this->populateForm();
        $this->form->setData(array());
        $this->form->bind($model);
        $this->form->isValid();
        $data = $this->form->getData();
        $this->assertSame($model, $data);
    }

    public function testGetDataCanReturnValuesAsArrayWhenModelIsBound()
    {
        $model = new stdClass;
        $validSet = array(
            'foo' => 'abcde',
            'bar' => 'always valid',
            'foobar' => array(
                'foo' => 'abcde',
                'bar' => 'always valid',
            ),
        );
        $this->populateForm();
        $this->form->setHydrator(new Hydrator\ObjectProperty());
        $this->form->bind($model);
        $this->form->setData($validSet);
        $this->form->isValid();
        $data = $this->form->getData(Form::VALUES_AS_ARRAY);
        $this->assertEquals($validSet, $data);
    }

    public function testValuesBoundToModelAreNormalizedByDefault()
    {
        $model = new stdClass;
        $validSet = array(
            'foo' => 'abcde',
            'bar' => ' ALWAYS valid ',
            'foobar' => array(
                'foo' => 'abcde',
                'bar' => ' always VALID',
            ),
        );
        $this->populateForm();
        $this->form->setHydrator(new Hydrator\ObjectProperty());
        $this->form->bind($model);
        $this->form->setData($validSet);
        $this->form->isValid();

        $this->assertObjectHasAttribute('foo', $model);
        $this->assertEquals($validSet['foo'], $model->foo);
        $this->assertObjectHasAttribute('bar', $model);
        $this->assertEquals('always valid', $model->bar);
        $this->assertObjectHasAttribute('foobar', $model);
        $this->assertEquals(array(
            'foo' => 'abcde',
            'bar' => 'always valid',
        ), $model->foobar);
    }

    public function testCanBindRawValuesToModel()
    {
        $model = new stdClass;
        $validSet = array(
            'foo' => 'abcde',
            'bar' => ' ALWAYS valid ',
            'foobar' => array(
                'foo' => 'abcde',
                'bar' => ' always VALID',
            ),
        );
        $this->populateForm();
        $this->form->setHydrator(new Hydrator\ObjectProperty());
        $this->form->bind($model, Form::VALUES_RAW);
        $this->form->setData($validSet);
        $this->form->isValid();

        $this->assertObjectHasAttribute('foo', $model);
        $this->assertEquals($validSet['foo'], $model->foo);
        $this->assertObjectHasAttribute('bar', $model);
        $this->assertEquals(' ALWAYS valid ', $model->bar);
        $this->assertObjectHasAttribute('foobar', $model);
        $this->assertEquals(array(
            'foo' => 'abcde',
            'bar' => ' always VALID',
        ), $model->foobar);
    }

    public function testGetDataReturnsSubsetOfDataWhenValidationGroupSet()
    {
        $validSet = array(
            'foo' => 'abcde',
            'bar' => ' ALWAYS valid ',
            'foobar' => array(
                'foo' => 'abcde',
                'bar' => ' always VALID',
            ),
        );
        $this->populateForm();
        $this->form->setValidationGroup('foo');
        $this->form->setData($validSet);
        $this->form->isValid();
        $data = $this->form->getData();
        $this->assertInternalType('array', $data);
        $this->assertEquals(1, count($data));
        $this->assertArrayHasKey('foo', $data);
        $this->assertEquals('abcde', $data['foo']);
    }

    public function testSettingValidationGroupBindsOnlyThoseValuesToModel()
    {
        $model = new stdClass;
        $validSet = array(
            'foo' => 'abcde',
            'bar' => ' ALWAYS valid ',
            'foobar' => array(
                'foo' => 'abcde',
                'bar' => ' always VALID',
            ),
        );
        $this->populateForm();
        $this->form->setHydrator(new Hydrator\ObjectProperty());
        $this->form->bind($model);
        $this->form->setData($validSet);
        $this->form->setValidationGroup('foo');
        $this->form->isValid();

        $this->assertObjectHasAttribute('foo', $model);
        $this->assertEquals('abcde', $model->foo);
        $this->assertObjectNotHasAttribute('bar', $model);
        $this->assertObjectNotHasAttribute('foobar', $model);
    }

    public function testCanBindModelsToArraySerializableObjects()
    {
        $model = new TestAsset\Model();
        $validSet = array(
            'foo' => 'abcde',
            'bar' => 'always valid',
            'foobar' => array(
                'foo' => 'abcde',
                'bar' => 'always valid',
            ),
        );
        $this->populateForm();
        $this->form->setHydrator(new Hydrator\ArraySerializable());
        $this->form->bind($model);
        $this->form->setData($validSet);
        $this->form->isValid();

        $this->assertEquals('abcde', $model->foo);
        $this->assertEquals('always valid', $model->bar);
        $this->assertEquals(array(
            'foo' => 'abcde',
            'bar' => 'always valid',
        ), $model->foobar);
    }

    public function testSetsInputFilterToFilterFromBoundModelIfModelImplementsInputLocatorAware()
    {
        $model = new TestAsset\ValidatingModel();
        $model->setInputFilter(new InputFilter());
        $this->populateForm();
        $this->form->bind($model);
        $this->assertSame($model->getInputFilter(), $this->form->getInputFilter());
    }

    public function testSettingDataShouldSetElementValues()
    {
        $this->populateForm();
        $data = array(
            'foo' => 'abcde',
            'bar' => 'always valid',
            'foobar' => array(
                'foo' => 'abcde',
                'bar' => 'always valid',
            ),
        );
        $this->form->setData($data);

        $fieldset = $this->form->get('foobar');
        foreach (array('foo', 'bar') as $name) {
            $element = $this->form->get($name);
            $this->assertEquals($data[$name], $element->getValue());

            $element = $fieldset->get($name);
            $this->assertEquals($data[$name], $element->getValue());
        }
    }

    public function testElementValuesArePopulatedFollowingBind()
    {
        $this->populateForm();
        $object = new stdClass();
        $object->foo = 'foobar';
        $object->bar = 'barbaz';
        $this->form->setHydrator(new Hydrator\ObjectProperty());
        $this->form->bind($object);

        $foo = $this->form->get('foo');
        $this->assertEquals('foobar', $foo->getValue());
        $bar = $this->form->get('bar');
        $this->assertEquals('barbaz', $bar->getValue());
    }

    public function testUsesBoundObjectAsDataSourceWhenNoDataSet()
    {
        $this->populateForm();
        $object         = new stdClass();
        $object->foo    = 'foos';
        $object->bar    = 'bar';
        $object->foobar = array(
            'foo' => 'foos',
            'bar' => 'bar',
        );
        $this->form->setHydrator(new Hydrator\ObjectProperty());
        $this->form->bind($object);

        $this->assertTrue($this->form->isValid());
    }

    public function testUsesBoundObjectHydratorToPopulateForm()
    {
        $this->populateForm();
        $object = new HydratorAwareModel();
        $object->setFoo('fooValue');
        $object->setBar('barValue');

        $this->form->bind($object);
        $foo = $this->form->get('foo');
        $this->assertEquals('fooValue', $foo->getValue());
        $bar = $this->form->get('bar');
        $this->assertEquals('barValue', $bar->getValue());
    }

    public function testBindOnValidateIsTrueByDefault()
    {
        $this->assertTrue($this->form->bindOnValidate());
    }

    public function testCanDisableBindOnValidateFunctionality()
    {
        $this->form->setBindOnValidate(false);
        $this->assertFalse($this->form->bindOnValidate());
    }

    public function testCallingBindValuesWhenBindOnValidateIsDisabledPopulatesBoundObject()
    {
        $model = new stdClass;
        $validSet = array(
            'foo' => 'abcde',
            'bar' => ' ALWAYS valid ',
            'foobar' => array(
                'foo' => 'abcde',
                'bar' => ' always VALID',
            ),
        );
        $this->populateForm();
        $this->form->setHydrator(new Hydrator\ObjectProperty());
        $this->form->setBindOnValidate(false);
        $this->form->bind($model);
        $this->form->setData($validSet);
        $this->form->isValid();

        $this->assertObjectNotHasAttribute('foo', $model);
        $this->assertObjectNotHasAttribute('bar', $model);
        $this->assertObjectNotHasAttribute('foobar', $model);

        $this->form->bindValues();

        $this->assertObjectHasAttribute('foo', $model);
        $this->assertEquals($validSet['foo'], $model->foo);
        $this->assertObjectHasAttribute('bar', $model);
        $this->assertEquals('always valid', $model->bar);
        $this->assertObjectHasAttribute('foobar', $model);
        $this->assertEquals(array(
            'foo' => 'abcde',
            'bar' => 'always valid',
        ), $model->foobar);
    }

    public function testHasFactoryComposedByDefault()
    {
        $factory = $this->form->getFormFactory();
        $this->assertInstanceOf('Zend\Form\Factory', $factory);
    }

    public function testCanComposeFactory()
    {
        $factory = new Factory();
        $this->form->setFormFactory($factory);
        $this->assertSame($factory, $this->form->getFormFactory());
    }

    public function testCanAddElementsUsingSpecs()
    {
        $this->form->add(array(
            'name'       => 'foo',
            'attributes' => array(
                'type'         => 'text',
                'class'        => 'foo-class',
                'data-js-type' => 'my.form.text',
            ),
        ));
        $this->assertTrue($this->form->has('foo'));
        $element = $this->form->get('foo');
        $this->assertInstanceOf('Zend\Form\ElementInterface', $element);
        $this->assertEquals('foo', $element->getName());
        $this->assertEquals('text', $element->getAttribute('type'));
        $this->assertEquals('foo-class', $element->getAttribute('class'));
        $this->assertEquals('my.form.text', $element->getAttribute('data-js-type'));
    }

    public function testCanAddFieldsetsUsingSpecs()
    {
        $this->form->add(array(
            'type'       => 'Zend\Form\Fieldset',
            'name'       => 'foo',
            'attributes' => array(
                'type'         => 'fieldset',
                'class'        => 'foo-class',
                'data-js-type' => 'my.form.fieldset',
            ),
        ));
        $this->assertTrue($this->form->has('foo'));
        $fieldset = $this->form->get('foo');
        $this->assertInstanceOf('Zend\Form\FieldsetInterface', $fieldset);
        $this->assertEquals('foo', $fieldset->getName());
        $this->assertEquals('fieldset', $fieldset->getAttribute('type'));
        $this->assertEquals('foo-class', $fieldset->getAttribute('class'));
        $this->assertEquals('my.form.fieldset', $fieldset->getAttribute('data-js-type'));
    }

    public function testFormAsFieldsetWillBindValuesToObject()
    {
        $parentForm        = new Form('parent');
        $parentFormObject  = new \ArrayObject(array('parentId' => null));
        $parentFormElement = new Element('parentId');
        $parentForm->setObject($parentFormObject);
        $parentForm->add($parentFormElement);

        $childForm        = new Form('child');
        $childFormObject  = new \ArrayObject(array('childId' => null));
        $childFormElement = new Element('childId');
        $childForm->setObject($childFormObject);
        $childForm->add($childFormElement);

        $parentForm->add($childForm);

        $data = array(
            'parentId' => 'mpinkston was here',
            'child' => array(
                'childId' => 'testing 123'
            )
        );

        $parentForm->setData($data);
        $this->assertTrue($parentForm->isValid());
        $this->assertEquals($data['parentId'], $parentFormObject['parentId']);
        $this->assertEquals($data['child']['childId'], $childFormObject['childId']);
    }

    public function testWillUseInputSpecificationFromElementInInputFilterIfNoMatchingInputFound()
    {
        $element = new TestAsset\ElementWithFilter('foo');
        $filter  = new InputFilter();
        $this->form->setInputFilter($filter);
        $this->form->add($element);

        $test = $this->form->getInputFilter();
        $this->assertSame($filter, $test);
        $this->assertTrue($filter->has('foo'));
        $input = $filter->get('foo');
        $filters = $input->getFilterChain();
        $this->assertEquals(1, count($filters));
        $validators = $input->getValidatorChain();
        $this->assertEquals(2, count($validators));
        $this->assertTrue($input->isRequired());
        $this->assertEquals('foo', $input->getName());
    }

    public function testWillUseInputFilterSpecificationFromFieldsetInInputFilterIfNoMatchingInputFilterFound()
    {
        $fieldset = new TestAsset\FieldsetWithInputFilter('set');
        $filter   = new InputFilter();
        $this->form->setInputFilter($filter);
        $this->form->add($fieldset);

        $test = $this->form->getInputFilter();
        $this->assertSame($filter, $test);
        $this->assertTrue($filter->has('set'));
        $input = $filter->get('set');
        $this->assertInstanceOf('Zend\InputFilter\InputFilterInterface', $input);
        $this->assertEquals(2, count($input));
        $this->assertTrue($input->has('foo'));
        $this->assertTrue($input->has('bar'));
    }

    public function testWillPopulateSubInputFilterFromInputSpecificationsOnFieldsetElements()
    {
        $element        = new TestAsset\ElementWithFilter('foo');
        $fieldset       = new Fieldset('set');
        $filter         = new InputFilter();
        $fieldsetFilter = new InputFilter();
        $fieldset->add($element);
        $filter->add($fieldsetFilter, 'set');
        $this->form->setInputFilter($filter);
        $this->form->add($fieldset);

        $test = $this->form->getInputFilter();
        $this->assertSame($filter, $test);
        $test = $filter->get('set');
        $this->assertSame($fieldsetFilter, $test);

        $this->assertEquals(1, count($fieldsetFilter));
        $this->assertTrue($fieldsetFilter->has('foo'));

        $input = $fieldsetFilter->get('foo');
        $this->assertInstanceOf('Zend\InputFilter\InputInterface', $input);
        $filters = $input->getFilterChain();
        $this->assertEquals(1, count($filters));
        $validators = $input->getValidatorChain();
        $this->assertEquals(2, count($validators));
        $this->assertTrue($input->isRequired());
        $this->assertEquals('foo', $input->getName());
    }

    public function testWillUseFormInputFilterOverrideOverInputSpecificationFromElement()
    {
        $element = new TestAsset\ElementWithFilter('foo');
        $filter  = new InputFilter();
        $filterFactory = new InputFilterFactory();
        $filter = $filterFactory->createInputFilter(array(
            'foo' => array(
                'name'       => 'foo',
                'required'   => false,
            ),
        ));
        $this->form->setPreferFormInputFilter(true);
        $this->form->setInputFilter($filter);
        $this->form->add($element);

        $test = $this->form->getInputFilter();
        $this->assertSame($filter, $test);
        $this->assertTrue($filter->has('foo'));
        $input = $filter->get('foo');
        $filters = $input->getFilterChain();
        $this->assertEquals(0, count($filters));
        $validators = $input->getValidatorChain();
        $this->assertEquals(0, count($validators));
        $this->assertFalse($input->isRequired());
        $this->assertEquals('foo', $input->getName());
    }

    public function testDisablingUseInputFilterDefaultsFlagDisablesInputFilterScanning()
    {
        $element        = new TestAsset\ElementWithFilter('foo');
        $fieldset       = new Fieldset('set');
        $filter         = new InputFilter();
        $fieldsetFilter = new InputFilter();
        $fieldset->add($element);
        $filter->add($fieldsetFilter, 'set');
        $this->form->setInputFilter($filter);
        $this->form->add($fieldset);

        $this->form->setUseInputFilterDefaults(false);
        $test = $this->form->getInputFilter();
        $this->assertSame($filter, $test);
        $this->assertSame($fieldsetFilter, $test->get('set'));
        $this->assertEquals(0, count($fieldsetFilter));
    }

    public function testCallingPrepareEnsuresInputFilterRetrievesDefaults()
    {
        $element = new TestAsset\ElementWithFilter('foo');
        $filter  = new InputFilter();
        $this->form->setInputFilter($filter);
        $this->form->add($element);
        $this->form->prepare();

        $this->assertTrue($filter->has('foo'));
        $input = $filter->get('foo');
        $filters = $input->getFilterChain();
        $this->assertEquals(1, count($filters));
        $validators = $input->getValidatorChain();
        $this->assertEquals(2, count($validators));
        $this->assertTrue($input->isRequired());
        $this->assertEquals('foo', $input->getName());

        // Issue #2586 Ensure default filters aren't added twice
        $filter = $this->form->getInputFilter();

        $this->assertTrue($filter->has('foo'));
        $input = $filter->get('foo');
        $filters = $input->getFilterChain();
        $this->assertEquals(1, count($filters));
        $validators = $input->getValidatorChain();
        $this->assertEquals(2, count($validators));
    }

    public function testCanProperlyPrepareNestedFieldsets()
    {
        $this->form->add(array(
            'name'       => 'foo',
            'attributes' => array(
                'type'         => 'text'
            )
        ));

        $this->form->add(array(
            'type' => 'ZendTest\Form\TestAsset\BasicFieldset'
        ));

        $this->form->prepare();

        $this->assertEquals('foo', $this->form->get('foo')->getName());

        $basicFieldset = $this->form->get('basic_fieldset');
        $this->assertEquals('basic_fieldset[field]', $basicFieldset->get('field')->getName());

        $nestedFieldset = $basicFieldset->get('nested_fieldset');
        $this->assertEquals('basic_fieldset[nested_fieldset][anotherField]', $nestedFieldset->get('anotherField')
            ->getName());
    }

    public function testCanCorrectlyExtractDataFromComposedEntities()
    {
        $address = $this->getComposedEntity();

        $form = new TestAsset\CreateAddressForm();
        $form->bind($address);
        $form->setBindOnValidate(false);

        $this->assertEquals(true, $form->isValid());
        $this->assertEquals($address, $form->getData());
    }

    public function testCanCorrectlyPopulateDataToComposedEntities()
    {
        $address = $this->getComposedEntity();
        $emptyAddress = new TestAsset\Entity\Address();

        $form = new TestAsset\CreateAddressForm();
        $form->bind($emptyAddress);

        $data = array(
            'address' => array(
                'street' => '1 Rue des Champs Elysées',
                'city' => array(
                    'name' => 'Paris',
                    'zipCode' => '75008',
                    'country' => array(
                        'name' => 'France',
                        'continent' => 'Europe'
                    )
                )
            )
        );

        $form->setData($data);

        $this->assertEquals(true, $form->isValid());
        $this->assertEquals($address, $emptyAddress, var_export($address, 1) . "\n\n" . var_export($emptyAddress, 1));
    }

    public function testCanCorrectlyExtractDataFromOneToManyRelationship()
    {
        if (!extension_loaded('intl')) {
            // Required by \Zend\I18n\Validator\Float
            $this->markTestSkipped('ext/intl not enabled');
        }

        $product = $this->getOneToManyEntity();

        $form = new TestAsset\NewProductForm();
        $form->bind($product);
        $form->setBindOnValidate(false);

        $this->assertEquals(true, $form->isValid());
        $this->assertEquals($product, $form->getData());
    }

    public function testCanCorrectlyPopulateDataToOneToManyEntites()
    {
        if (!extension_loaded('intl')) {
            $this->markTestSkipped("The Intl extension is not loaded");
        }
        $product = $this->getOneToManyEntity();
        $emptyProduct = new TestAsset\Entity\Product();

        $form = new TestAsset\NewProductForm();
        $form->bind($emptyProduct);

        $data = array(
            'product' => array(
                'name' => 'Chair',
                'price' => 10,
                'categories' => array(
                    array(
                        'name' => 'Office'
                    ),
                    array(
                        'name' => 'Armchair'
                    )
                )
            )
        );

        $form->setData($data);

        $this->assertEquals(true, $form->isValid());
        $this->assertEquals($product, $emptyProduct, var_export($product, 1) . "\n\n" . var_export($emptyProduct, 1));
    }

    public function testCanCorrectlyPopulateOrphanedEntities()
    {
        if (!extension_loaded('intl')) {
            $this->markTestSkipped("The Intl extension is not loaded");
        }

        $form = new TestAsset\OrphansForm();

        $data = array(
            'test' => array(
                array(
                    'name' => 'Foo'
                ),
                array(
                    'name' => 'Bar'
                ),
            )
        );

        $form->setData($data);
        $valid = $form->isValid();
        $this->assertEquals(true, $valid);

        $formCollections = $form->getFieldsets();
        $formCollection = $formCollections['test'];

        $fieldsets = $formCollection->getFieldsets();

        $fieldsetFoo = $fieldsets[0];
        $fieldsetBar = $fieldsets[1];

        $objectFoo = $fieldsetFoo->getObject();
        $this->assertTrue(
            $objectFoo instanceof Entity\Orphan,
            'FormCollection with orphans does not bind objects from fieldsets'
        );

        $objectBar = $fieldsetBar->getObject();
        $this->assertTrue(
            $objectBar instanceof Entity\Orphan,
            'FormCollection with orphans does not bind objects from fieldsets'
        );

        $this->assertSame(
            'Foo',
            $objectFoo->name,
            'Object is not populated if it is an orphan in a fieldset inside a formCollection'
        );

        $this->assertSame(
            'Bar',
            $objectBar->name,
            'Object is not populated if it is an orphan in a fieldset inside a formCollection'
        );
    }

    public function testAssertElementsNamesAreNotWrappedAroundFormNameByDefault()
    {
        $form = new \ZendTest\Form\TestAsset\FormCollection();
        $form->prepare();

        $this->assertEquals('colors[0]', $form->get('colors')->get('0')->getName());
        $this->assertEquals('fieldsets[0][field]', $form->get('fieldsets')->get('0')->get('field')->getName());
    }

    public function testAssertElementsNamesCanBeWrappedAroundFormName()
    {
        $form = new \ZendTest\Form\TestAsset\FormCollection();
        $form->setWrapElements(true);
        $form->setName('foo');
        $form->prepare();

        $this->assertEquals('foo[colors][0]', $form->get('colors')->get('0')->getName());
        $this->assertEquals('foo[fieldsets][0][field]', $form->get('fieldsets')->get('0')->get('field')->getName());
    }

    public function testUnsetValuesNotBound()
    {
        $model = new stdClass;
        $validSet = array(
            'bar' => 'always valid',
            'foobar' => array(
                'foo' => 'abcde',
                'bar' => 'always valid',
            ),
        );
        $this->populateForm();
        $this->form->setHydrator(new Hydrator\ObjectProperty());
        $this->form->bind($model);
        $this->form->setData($validSet);
        $this->form->isValid();
        $data = $this->form->getData();
        $this->assertObjectNotHasAttribute('foo', $data);
        $this->assertObjectHasAttribute('bar', $data);
    }

    public function testRemoveCollectionFromValidationGroupWhenZeroCountAndNoData()
    {
        $dataWithoutCollection = array(
            'foo' => 'bar'
        );
        $this->populateForm();
        $this->form->add(array(
            'type' => 'Zend\Form\Element\Collection',
            'name' => 'categories',
            'options' => array(
                'count' => 0,
                'target_element' => array(
                    'type' => 'ZendTest\Form\TestAsset\CategoryFieldset'
                )
            )
        ));
        $this->form->setValidationGroup(array(
            'foo',
            'categories' => array(
                'name'
            )
        ));
        $this->form->setData($dataWithoutCollection);
        $this->assertTrue($this->form->isValid());
    }

    public function testFieldsetValidationGroupStillPreparedWhenEmptyData()
    {
        $emptyData = array();

        $this->populateForm();
        $this->form->get('foobar')->add(array(
            'type' => 'Zend\Form\Element\Collection',
            'name' => 'categories',
            'options' => array(
                'count' => 0,
                'target_element' => array(
                    'type' => 'ZendTest\Form\TestAsset\CategoryFieldset'
                )
            )
        ));

        $this->form->setValidationGroup(array(
            'foobar' => array(
                'categories' => array(
                    'name'
                )
            )
        ));

        $this->form->setData($emptyData);
        $this->assertFalse($this->form->isValid());
    }

    public function testApplyObjectInputFilterToBaseFieldsetAndApplyValidationGroup()
    {
        $fieldset = new Fieldset('foobar');
        $fieldset->add(new Element('foo'));
        $fieldset->setUseAsBaseFieldset(true);
        $this->form->add($fieldset);
        $this->form->setValidationGroup(array(
            'foobar'=> array(
                'foo',
            )
        ));

        $inputFilterFactory = new InputFilterFactory();
        $inputFilter = $inputFilterFactory->createInputFilter(array(
            'foo' => array(
                'name'       => 'foo',
                'required'   => true,
            ),
        ));
        $model = new TestAsset\ValidatingModel();
        $model->setInputFilter($inputFilter);
        $this->form->bind($model);

        $this->form->setData(array());
        $this->assertFalse($this->form->isValid());

        $validSet = array(
            'foobar' => array(
                'foo' => 'abcde',
            )
        );
        $this->form->setData($validSet);
        $this->assertTrue($this->form->isValid());
    }

    public function testDoNotApplyEmptyInputFiltersToSubFieldsetOfCollectionElementsWithCollectionInputFilters()
    {
        $collectionFieldset = new Fieldset('item');
        $collectionFieldset->add(new Element('foo'));

        $collection = new Element\Collection('items');
        $collection->setCount(3);
        $collection->setTargetElement($collectionFieldset);
        $this->form->add($collection);

        $inputFilterFactory = new InputFilterFactory();
        $inputFilter = $inputFilterFactory->createInputFilter(array(
            'items' => array(
                'type'         => 'Zend\InputFilter\CollectionInputFilter',
                'input_filter' => new InputFilter(),
            ),
        ));

        $this->form->setInputFilter($inputFilter);

        $this->assertInstanceOf('Zend\InputFilter\CollectionInputFilter', $this->form->getInputFilter()->get('items'));
        $this->assertCount(1, $this->form->getInputFilter()->get('items')->getInputs());
    }

    public function testFormValidationCanHandleNonConsecutiveKeysOfCollectionInData()
    {
        $dataWithCollection = array(
            'foo' => 'bar',
            'categories' => array(
                0 => array('name' => 'cat1'),
                1 => array('name' => 'cat2'),
                3 => array('name' => 'cat3'),
            ),
        );
        $this->populateForm();
        $this->form->add(array(
            'type' => 'Zend\Form\Element\Collection',
            'name' => 'categories',
            'options' => array(
                'count' => 1,
                'allow_add' => true,
                'target_element' => array(
                    'type' => 'ZendTest\Form\TestAsset\CategoryFieldset'
                )
            )
        ));
        $this->form->setValidationGroup(array(
            'foo',
            'categories' => array(
                'name'
            )
        ));
        $this->form->setData($dataWithCollection);
        $this->assertTrue($this->form->isValid());
    }

    public function testAddNonBaseFieldsetObjectInputFilterToFormInputFilter()
    {
        $fieldset = new Fieldset('foobar');
        $fieldset->add(new Element('foo'));
        $fieldset->setUseAsBaseFieldset(false);
        $this->form->add($fieldset);

        $inputFilterFactory = new InputFilterFactory();
        $inputFilter = $inputFilterFactory->createInputFilter(array(
            'foo' => array(
                'name'       => 'foo',
                'required'   => true,
            ),
        ));
        $model = new TestAsset\ValidatingModel();
        $model->setInputFilter($inputFilter);

        $this->form->bind($model);

        $this->assertInstanceOf('Zend\InputFilter\InputFilterInterface', $this->form->getInputFilter()->get('foobar'));
    }

    public function testExtractDataHydratorStrategy()
    {
        $this->populateHydratorStrategyForm();

        $hydrator = new Hydrator\ObjectProperty();
        $hydrator->addStrategy('entities', new TestAsset\HydratorStrategy());
        $this->form->setHydrator($hydrator);

        $model = new TestAsset\HydratorStrategyEntityA();
        $this->form->bind($model);

        $validSet = array(
            'entities' => array(
                111,
                333
            ),
        );

        $this->form->setData($validSet);
        $this->form->isValid();

        $data = $this->form->getData(Form::VALUES_AS_ARRAY);
        $this->assertEquals($validSet, $data);

        $entities = $model->getEntities();
        $this->assertCount(2, $entities);

        $this->assertEquals(111, $entities[0]->getField1());
        $this->assertEquals(333, $entities[1]->getField1());

        $this->assertEquals('AAA', $entities[0]->getField2());
        $this->assertEquals('CCC', $entities[1]->getField2());
    }

    public function testSetDataWithNullValues()
    {
        $this->populateForm();

        $set = array(
            'foo' => null,
            'bar' => 'always valid',
            'foobar' => array(
                'foo' => 'abcde',
                'bar' => 'always valid',
            ),
        );
        $this->form->setData($set);
        $this->assertTrue($this->form->isValid());
    }

    public function testHydratorAppliedToBaseFieldset()
    {
        $fieldset = new Fieldset('foobar');
        $fieldset->add(new Element('foo'));
        $fieldset->setUseAsBaseFieldset(true);
        $this->form->add($fieldset);
        $this->form->setHydrator(new Hydrator\ArraySerializable());

        $baseHydrator = $this->form->get('foobar')->getHydrator();
        $this->assertInstanceOf('Zend\Stdlib\Hydrator\ArraySerializable', $baseHydrator);
    }

    public function testBindWithWrongFlagRaisesException()
    {
        $model = new stdClass;
        $this->setExpectedException('Zend\Form\Exception\InvalidArgumentException');
        $this->form->bind($model, Form::VALUES_AS_ARRAY);
    }

    public function testSetBindOnValidateWrongFlagRaisesException()
    {
        $this->setExpectedException('Zend\Form\Exception\InvalidArgumentException');
        $this->form->setBindOnValidate(Form::VALUES_AS_ARRAY);
    }

    public function testSetDataOnValidateWrongFlagRaisesException()
    {
        $this->setExpectedException('Zend\Form\Exception\InvalidArgumentException');
        $this->form->setData(null);
    }

    public function testSetDataIsTraversable()
    {
        $this->form->setData(new \ArrayObject(array('foo' => 'bar')));
        $this->assertTrue($this->form->isValid());
    }

    public function testResetPasswordValueIfFormIsNotValid()
    {
        $this->form->add(array(
            'type' => 'Zend\Form\Element\Password' ,
            'name' => 'password'
        ));

        $this->form->add(array(
            'type' => 'Zend\Form\Element\Email',
            'name' => 'email'
        ));

        $this->form->setData(array(
            'password' => 'azerty',
            'email'    => 'wrongEmail'
        ));

        $this->assertFalse($this->form->isValid());
        $this->form->prepare();

        $this->assertEquals('', $this->form->get('password')->getValue());
    }

    public function testCorrectlyHydrateBaseFieldsetWhenHydratorThatDoesNotIgnoreInvalidDataIsUsed()
    {
        $fieldset = new Fieldset('example');
        $fieldset->add(array(
            'name' => 'foo'
        ));

        // Add a hydrator that ignores if values does not exist in the
        $fieldset->setObject(new Entity\SimplePublicProperty());
        $fieldset->setHydrator(new \Zend\Stdlib\Hydrator\ObjectProperty());

        $this->form->add($fieldset);
        $this->form->setBaseFieldset($fieldset);
        $this->form->setHydrator(new \Zend\Stdlib\Hydrator\ObjectProperty());

        // Add some inputs that do not belong to the base fieldset
        $this->form->add(array(
            'type' => 'Zend\Form\Element\Submit',
            'name' => 'submit'
        ));

        $object = new Entity\SimplePublicProperty();
        $this->form->bind($object);

        $this->form->setData(array(
            'submit' => 'Confirm',
            'example' => array(
                'foo' => 'value example'
            )
        ));

        $this->assertTrue($this->form->isValid());

        // Make sure the object was not hydrated at the "form level"
        $this->assertFalse(isset($object->submit));
    }

    public function testPrepareBindDataAllowsFilterToConvertStringToArray()
    {
        $data = array(
            'foo' => '1,2',
        );

        $filteredData = array(
            'foo' => array(1, 2)
        );

        $element = new TestAsset\ElementWithStringToArrayFilter('foo');
        $hydrator = $this->getMock('Zend\Stdlib\Hydrator\ArraySerializable');
        $hydrator->expects($this->any())->method('hydrate')->with($filteredData, $this->anything());

        $this->form->add($element);
        $this->form->setHydrator($hydrator);
        $this->form->setObject(new stdClass());
        $this->form->setData($data);
        $this->form->bindValues($data);
    }

    public function testGetValidationGroup()
    {
        $group = array('foo');
        $this->form->setValidationGroup($group);
        $this->assertEquals($group, $this->form->getValidationGroup());
    }

    public function testGetValidationGroupReturnsNullWhenNoneSet()
    {
        $this->assertNull($this->form->getValidationGroup());
    }

    public function testPreserveEntitiesBoundToCollectionAfterValidation()
    {
        if (!extension_loaded('intl')) {
            // Required by \Zend\I18n\Validator\Float
            $this->markTestSkipped('ext/intl not enabled');
        }

        $this->form->setInputFilter(new \Zend\InputFilter\InputFilter());
        $fieldset = new TestAsset\ProductCategoriesFieldset();
        $fieldset->setUseAsBaseFieldset(true);

        $product = new Entity\Product();
        $product->setName('Foobar');
        $product->setPrice(100);

        $c1 = new Entity\Category();
        $c1->setId(1);
        $c1->setName('First Category');

        $c2 = new Entity\Category();
        $c2->setId(2);
        $c2->setName('Second Category');

        $product->setCategories(array($c1, $c2));

        $this->form->add($fieldset);
        $this->form->bind($product);

        $data = array(
            'product' => array(
                'name' => 'Barbar',
                'price' => 200,
                'categories' => array(
                    array('name' => 'Something else'),
                    array('name' => 'Totally different'),
                ),
            ),
        );

        $hash1 = spl_object_hash($this->form->getObject()->getCategory(0));
        $this->form->setData($data);
        $this->form->isValid();
        $hash2 = spl_object_hash($this->form->getObject()->getCategory(0));

        // Returned object has to be the same as when binding or properties
        // will be lost. (For example entity IDs.)
        $this->assertTrue($hash1 == $hash2);
    }

    public function testAddRemove()
    {
        $form = clone $this->form;
        $this->assertEquals($form, $this->form);

        $file = new Element\File('file_resource');
        $this->form->add($file);
        $this->assertTrue($this->form->has('file_resource'));
        $this->assertNotEquals($form, $this->form);

        $this->form->remove('file_resource');
        $this->assertEquals($form, $this->form);
    }

    public function testNestedFormElementNameWrapping()
    {
        //build form
        $rootForm = new Form;
        $leafForm = new Form('form');
        $element = new Element('element');
        $leafForm->setWrapElements(true);
        $leafForm->add($element);
        $rootForm->add($leafForm);

        //prepare for view
        $rootForm->prepare();
        $this->assertEquals('form[element]', $element->getName());
    }

    /**
     * @group 4996
     */
    public function testCanOverrideDefaultInputSettings()
    {
        $myFieldset = new TestAsset\MyFieldset();
        $myFieldset->setUseAsBaseFieldset(true);
        $form = new Form();
        $form->add($myFieldset);

        $inputFilter = $form->getInputFilter()->get('my-fieldset');
        $this->assertFalse($inputFilter->get('email')->isRequired());
    }

    /**
     * @group 5007
     */
    public function testComplexFormInputFilterMergesIntoExisting()
    {
        $this->form->setPreferFormInputFilter(true);
        $this->form->add(array(
            'name' => 'importance',
            'type'  => 'Zend\Form\Element\Select',
            'options' => array(
                'label' => 'Importance',
                'empty_option' => '',
                'value_options' => array(
                    'normal' => 'Normal',
                    'important' => 'Important'
                ),
            ),
        ));

        $inputFilter = new \Zend\InputFilter\BaseInputFilter();
        $factory     = new \Zend\InputFilter\Factory();
        $inputFilter->add($factory->createInput(array(
            'name'     => 'importance',
            'required' => false,
        )));

        $this->assertTrue($this->form->getInputFilter()->get('importance')->isRequired());
        $this->assertFalse($inputFilter->get('importance')->isRequired());
        $this->form->getInputFilter();
        $this->form->setInputFilter($inputFilter);
        $this->assertFalse($this->form->getInputFilter()->get('importance')->isRequired());
    }

    /**
     * @group 5007
     */
    public function testInputFilterOrderOfPrecedence1()
    {
        $spec = array(
            'name' => 'test',
            'elements' => array(
                array(
                    'spec' => array(
                        'name' => 'element',
                        'type' => 'Zend\Form\Element\Checkbox',
                        'options' => array(
                            'use_hidden_element' => true,
                            'checked_value' => '1',
                            'unchecked_value' => '0'
                        )
                    )
                )
            ),
            'input_filter' => array(
                'element' => array(
                    'required' => false,
                    'filters' => array(
                        array(
                            'name' => 'Boolean'
                        )
                    ),
                    'validators' => array(
                        array(
                            'name' => 'InArray',
                            'options' => array(
                                'haystack' => array(
                                    "0",
                                    "1"
                                )
                            )
                        )
                    )
                )
            )
        );

        $factory = new Factory();
        $this->form = $factory->createForm($spec);
        $this->form->setPreferFormInputFilter(true);
        $this->assertFalse($this->form->getInputFilter()->get('element')
            ->isRequired());
    }

    /**
     * @group 5015
     */
    public function testCanSetPreferFormInputFilterFlagViaSetOptions()
    {
        $flag = ! $this->form->getPreferFormInputFilter();
        $this->form->setOptions(array(
            'prefer_form_input_filter' => $flag,
        ));
        $this->assertSame($flag, $this->form->getPreferFormInputFilter());
    }

    /**
     * @group 5015
     */
    public function testFactoryCanSetPreferFormInputFilterFlag()
    {
        $factory = new Factory();
        foreach (array(true, false) as $flag) {
            $form = $factory->createForm(array(
                'name'    => 'form',
                'options' => array(
                    'prefer_form_input_filter' => $flag,
                ),
            ));
            $this->assertSame($flag, $form->getPreferFormInputFilter());
        }
    }

    /**
     * @group 5028
     */
    public function testPreferFormInputFilterFlagIsEnabledByDefault()
    {
        $this->assertTrue($this->form->getPreferFormInputFilter());
    }

    /**
     * @group 5050
     */
    public function testFileInputFilterNotOverwritten()
    {
        $form = new TestAsset\FileInputFilterProviderForm();

        $formInputFilter     = $form->getInputFilter();
        $fieldsetInputFilter = $formInputFilter->get('file_fieldset');
        $fileInput           = $fieldsetInputFilter->get('file_field');

        $this->assertInstanceOf('Zend\InputFilter\FileInput', $fileInput);

        $chain = $fileInput->getFilterChain();
        $this->assertCount(1, $chain, var_export($chain, 1));
    }

    public function testInputFilterNotAddedTwiceWhenUsingFieldsets()
    {
        $form = new Form();

        $fieldset = new TestAsset\FieldsetWithInputFilter('fieldset');
        $form->add($fieldset);
        $filters = $form->getInputFilter()->get('fieldset')->get('foo')->getFilterChain();
        $this->assertEquals(1, $filters->count());
    }

<<<<<<< HEAD
    public function testFormWithNestedCollections()
    {
        $spec = array(
            'name' => 'test',
            'elements' => array(
                array(
                    'spec' => array(
                        'name' => 'name',
                        'type' => 'Zend\Form\Element\Text',
                    ),
                    'spec' => array(
                        'name' => 'groups',
                        'type' => 'Zend\Form\Element\Collection',
                        'options' => array(
                            'target_element' => array(
                                'type' => 'Zend\Form\Fieldset',
                                'name' => 'group',
                                'elements' => array(
                                    array(
                                        'spec' => array(
                                            'type' => 'Zend\Form\Element\Text',
                                            'name' => 'group_class',
                                        ),
                                    ),
                                    array(
                                        'spec' => array(
                                            'type' => 'Zend\Form\Element\Collection',
                                            'name' => 'items',
                                            'options' => array(
                                                'target_element' => array(
                                                    'type' => 'Zend\Form\Fieldset',
                                                    'name' => 'item',
                                                    'elements' => array(
                                                        array(
                                                            'spec' => array(
                                                                'type' => 'Zend\Form\Element\Text',
                                                                'name' => 'id',
                                                            ),
                                                        ),
                                                        array(
                                                            'spec' => array(
                                                                'type' => 'Zend\Form\Element\Text',
                                                                'name' => 'type',
                                                            ),
                                                        ),
                                                    ),
                                                ),
                                            ),
                                        ),
                                    ),
                                ),
                            ),
                        ),
                    )
                )
            ),
            'input_filter' => array(
                'type' => 'Zend\InputFilter\InputFilter',
                'name' => array(
                    'filters' => array(
                        array('name' => 'StringTrim'),
                        array('name' => 'Null'),
                    ),
                    'validators' => array(
                        array(
                            'name' => 'StringLength',
                            'options' => array(
                                'max' => 255,
                            ),
                        ),
                    ),
                ),
                'groups' => array(
                    'type' => 'Zend\InputFilter\CollectionInputFilter',
                    'input_filter' => array(
                        'type' => 'Zend\InputFilter\InputFilter',
                        'group_class' => array(
                            'required' => false,
                        ),
                        'items' => array(
                            'type' => 'Zend\InputFilter\CollectionInputFilter',
                            'input_filter' => array(
                                'type' => 'Zend\InputFilter\InputFilter',
                                'id' => array(
                                    'required' => false,
                                ),
                                'type' => array(
                                    'required' => false,
                                ),
                            ),
                        ),
                    ),
                ),
            ),
        );

        $factory = new Factory();
        $this->form = $factory->createForm($spec);

        $data = array(
            'name' => 'foo',
            'groups' => array(
                array(
                    'group_class' => 'bar',
                    'items' => array(
                        array(
                            'id' => 100,
                            'type' => 'item-1',
                        ),
                    ),
                ),
                array(
                    'group_class' => 'bar',
                    'items' => array(
                        array(
                            'id' => 200,
                            'type' => 'item-2',
                        ),
                        array(
                            'id' => 300,
                            'type' => 'item-3',
                        ),
                        array(
                            'id' => 400,
                            'type' => 'item-4',
                        ),
                    ),
                ),
                array(
                    'group_class' => 'biz',
                    'items' => array(),
                ),
            ),
        );

        $this->form->setData($data);

        $isValid = $this->form->isValid();
        $this->assertEquals($data, $this->form->getData());
=======
    public function testFormElementValidatorsMergeIntoAppliedInputFilter()
    {
        $this->form->add(array(
            'name' => 'importance',
            'type'  => 'Zend\Form\Element\Select',
            'options' => array(
                'label' => 'Importance',
                'empty_option' => '',
                'value_options' => array(
                    'normal' => 'Normal',
                    'important' => 'Important'
                ),
            ),
        ));

        $inputFilter = new BaseInputFilter();
        $factory     = new InputFilterFactory();
        $inputFilter->add($factory->createInput(array(
            'name'     => 'importance',
            'required' => false,
        )));

        $data = array(
            'importance' => 'unimporant'
        );

        $this->form->setInputFilter($inputFilter);
        $this->form->setData($data);
        $this->assertFalse($this->form->isValid());

        $data = array();

        $this->form->setData($data);
        $this->assertTrue($this->form->isValid());
>>>>>>> e82c1584
    }
}<|MERGE_RESOLUTION|>--- conflicted
+++ resolved
@@ -1729,7 +1729,6 @@
         $this->assertEquals(1, $filters->count());
     }
 
-<<<<<<< HEAD
     public function testFormWithNestedCollections()
     {
         $spec = array(
@@ -1869,7 +1868,8 @@
 
         $isValid = $this->form->isValid();
         $this->assertEquals($data, $this->form->getData());
-=======
+    }
+
     public function testFormElementValidatorsMergeIntoAppliedInputFilter()
     {
         $this->form->add(array(
@@ -1904,6 +1904,5 @@
 
         $this->form->setData($data);
         $this->assertTrue($this->form->isValid());
->>>>>>> e82c1584
     }
 }